--- conflicted
+++ resolved
@@ -47,18 +47,15 @@
                 guide-config:
                     text: Config
                     relativeUrl: guide/config.html
-<<<<<<< HEAD
                 guide-views:
                     text: Views
                     relativeUrl: guide/views.html
+                guide-validation:
+                    text: Validation
+                    relativeUrl: guide/validation.html
         http:
             name: HTTP
             items:
                 guide-droplet:
                     text: Response
-                    relativeUrl: http/response.html
-=======
-                guide-validation:
-                    text: Validation
-                    relativeUrl: guide/validation.html
->>>>>>> 0cef6440
+                    relativeUrl: http/response.html